--- conflicted
+++ resolved
@@ -69,36 +69,20 @@
     step = 0.5 # first guess
     max_iter = 5000
     norm_factors=nothing
-<<<<<<< HEAD
-    mcmc_test = MCMC(obs_sample, σ2_y, prior, step, param_init, max_iter, mcmc_alg, burnin; 
-                     svdflag=true, standardize=false, truncate_svd=1.0, 
-                     norm_factor=norm_factors, rng=rng
-    )
-    new_step = find_mcmc_step!(mcmc_test, gp)
-=======
     mcmc_test = MCMC(obs_sample, σ2_y, prior, step, param_init, max_iter, 
                         mcmc_alg, burnin; svdflag=true, standardize=false,
-			truncate_svd=1.0, norm_factor=norm_factors)
+			truncate_svd=1.0, norm_factor=norm_factors, rng=rng)
     new_step = find_mcmc_step!(mcmc_test, em)
->>>>>>> c23c216b
 
     # reset parameters 
     burnin = 1000
     max_iter = 100_000
 
     # Now begin the actual MCMC
-<<<<<<< HEAD
-    mcmc = MCMC(obs_sample, σ2_y, prior, step, param_init, max_iter, mcmc_alg, burnin; 
-                svdflag=true, standardize=false, truncate_svd=1.0, norm_factor=norm_factors,
-                rng=rng
-    )
-    sample_posterior!(mcmc, gp, max_iter)
-=======
     mcmc = MCMC(obs_sample, σ2_y, prior, step, param_init, max_iter, 
                    mcmc_alg, burnin; svdflag=true, standardize=false,
-                   truncate_svd=1.0, norm_factor=norm_factors)
+                   truncate_svd=1.0, norm_factor=norm_factors, rng=rng)
     sample_posterior!(mcmc, em, max_iter)
->>>>>>> c23c216b
     posterior_distribution = get_posterior(mcmc)      
     #post_mean = mean(posterior, dims=1)[1]
     posterior_mean = get_mean(posterior_distribution)
@@ -115,29 +99,23 @@
                                    max_iter, "gibbs", burnin)
     @test isapprox(posterior_mean[1] - π/2, 0.0; atol=4e-1)
 
-<<<<<<< HEAD
     # Standardization and truncation
     norm_factor = 10.0
     norm_factor = fill(norm_factor, size(y[:,1])) # must be size of output dim
-    gp = GaussianProcess(iopairs, gppackage; GPkernel=GPkernel, obs_noise_cov=σ2_y, 
-                  normalized=false, noise_learn=true, standardize=true, truncate_svd=0.9, 
-                  prediction_type=pred_type, norm_factor=norm_factor) 
-    mcmc_test = MCMC(obs_sample, σ2_y, prior, step, param_init, max_iter, mcmc_alg, burnin;
-			         svdflag=true, standardize=true, norm_factor=norm_factor, 
-                     truncate_svd=0.9, rng=rng
+    em = Emulator(
+        gp, iopairs;
+        obs_noise_cov=σ2_y, normalize_inputs=false, standardize_outputs=true,
+        truncate_svd=0.9, standardize_outputs_factors=norm_factor
     )
-
     # Now begin the actual MCMC
     mcmc = MCMC(obs_sample, σ2_y, prior, step, param_init, max_iter, mcmc_alg, burnin; 
                 svdflag=true, standardize=false, truncate_svd=1.0, norm_factor=norm_factor,
                 rng=rng
     )
-    sample_posterior!(mcmc, gp, max_iter)
+    sample_posterior!(mcmc, em, max_iter)
     posterior_distribution = get_posterior(mcmc)      
     #post_mean = mean(posterior, dims=1)[1]
     posterior_mean2 = get_mean(posterior_distribution)
     @test posterior_mean2 ≈ posterior_mean atol=0.1
 
-=======
->>>>>>> c23c216b
 end